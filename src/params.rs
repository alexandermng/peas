--- conflicted
+++ resolved
@@ -2,18 +2,13 @@
 
 use crate::genetic::{AsContext, Genome, Mutator, OnceMutator, Predicate, Problem, Selector};
 
-<<<<<<< HEAD
 use rand::{
 	distributions::{Distribution, Uniform},
 	thread_rng, Rng,
 };
 
-/// Parameters for the program. Can be output to a file.
-#[derive(Serialize)]
-=======
 /// Actual parameters for the genetic algorithm. Can be saved as an output to a file and subsequently loaded in to replicate runs.
 #[derive(Serialize, Debug)]
->>>>>>> 261dbe76
 pub struct GenAlgParams {
 	pub seed: u64, // set seed for the run
 	pub pop_size: usize,
@@ -54,7 +49,6 @@
 
 impl GenAlgParamsOpts {
 	fn build(self) -> GenAlgParams {
-<<<<<<< HEAD
 		GenAlgParams{
 			seed: self.seed.unwrap_or(thread_rng().gen()),
 			pop_size: self.pop_size.unwrap_or(100),
@@ -62,15 +56,6 @@
 			mutation_rate: self.mutation_rate.unwrap_or(1.0),
 			elitism_rate: self.elitism_rate.unwrap_or(0.05),
 			crossover_rate: self.crossover_rate.unwrap_or(0.95),
-=======
-		GenAlgParams {
-			seed: self.seed.unwrap_or(0),
-			pop_size: self.pop_size.unwrap_or(0),
-			num_generations: self.num_generations.unwrap_or(0),
-			mutation_rate: self.mutation_rate.unwrap_or(0.0),
-			elitism_rate: self.elitism_rate.unwrap_or(0.0),
-			crossover_rate: self.crossover_rate.unwrap_or(0.0),
->>>>>>> 261dbe76
 			enable_speciation: self.enable_speciation.unwrap_or(false),
 
 			log_file: self.log_file,
